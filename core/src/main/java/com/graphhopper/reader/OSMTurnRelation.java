--- conflicted
+++ resolved
@@ -82,11 +82,7 @@
         try
         {
             // street with restriction was not included (access or tag limits etc)
-<<<<<<< HEAD
-            if (viaNodeId == -1)
-=======
-            if (nodeVia == OSMReader.EMPTY)
->>>>>>> 1cb99bd2
+            if (nodeVia == -1)
                 return Collections.emptyList();
 
             int edgeIdFrom = EdgeIterator.NO_EDGE;
